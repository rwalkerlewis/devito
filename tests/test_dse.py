from conftest import EVAL
from sympy import sin  # noqa
import numpy as np
import pytest
from conftest import x, y, z, skipif_backend  # noqa

<<<<<<< HEAD
from devito import Eq, Constant, Function, TimeFunction, SparseFunction, Grid, Operator, ruido, configuration  # noqa
=======
from devito import (Eq, Inc, Constant, Function, TimeFunction, SparseFunction,  # noqa
                    Grid, Operator, ruido)
>>>>>>> 2cfe9611
from devito.ir import Stencil, FlowGraph, retrieve_iteration_tree
from devito.dse import common_subexprs_elimination, collect
from devito.symbolics import (xreplace_constrained, iq_timeinvariant, iq_timevarying,
                              estimate_cost, pow_to_mul)
from devito.types import Scalar
from devito.tools import generator
from examples.seismic.acoustic import AcousticWaveSolver
from examples.seismic import demo_model, TimeAxis, RickerSource, GaborSource, Receiver
from examples.seismic.tti import AnisotropicWaveSolver

pytestmark = pytest.mark.skipif(configuration['backend'] == 'yask' or
                                configuration['backend'] == 'ops',
                                reason="testing is currently restricted")


# Acoustic

def run_acoustic_forward(dse=None):
    shape = (50, 50, 50)
    spacing = (10., 10., 10.)
    nbpml = 10
    nrec = 101
    t0 = 0.0
    tn = 250.0

    # Create two-layer model from preset
    model = demo_model(preset='layers-isotropic', vp_top=3., vp_bottom=4.5,
                       spacing=spacing, shape=shape, nbpml=nbpml)

    # Derive timestepping from model spacing
    dt = model.critical_dt
    time_range = TimeAxis(start=t0, stop=tn, step=dt)

    # Define source geometry (center of domain, just below surface)
    src = RickerSource(name='src', grid=model.grid, f0=0.01, time_range=time_range)
    src.coordinates.data[0, :] = np.array(model.domain_size) * .5
    src.coordinates.data[0, -1] = 20.

    # Define receiver geometry (same as source, but spread across x)
    rec = Receiver(name='nrec', grid=model.grid, time_range=time_range, npoint=nrec)
    rec.coordinates.data[:, 0] = np.linspace(0., model.domain_size[0], num=nrec)
    rec.coordinates.data[:, 1:] = src.coordinates.data[0, 1:]

    solver = AcousticWaveSolver(model, source=src, receiver=rec, dse=dse, dle='basic')
    rec, u, _ = solver.forward(save=False)

    return u, rec


def test_acoustic_rewrite_basic():
    ret1 = run_acoustic_forward(dse=None)
    ret2 = run_acoustic_forward(dse='basic')

    assert np.allclose(ret1[0].data, ret2[0].data, atol=10e-5)
    assert np.allclose(ret1[1].data, ret2[1].data, atol=10e-5)


# TTI

def tti_operator(dse=False, space_order=4):
    nrec = 101
    t0 = 0.0
    tn = 250.
    nbpml = 10
    shape = (50, 50, 50)
    spacing = (20., 20., 20.)

    # Two layer model for true velocity
    model = demo_model('layers-tti', ratio=3, nbpml=nbpml, space_order=space_order,
                       shape=shape, spacing=spacing)

    # Derive timestepping from model spacing
    # Derive timestepping from model spacing
    dt = model.critical_dt
    time_range = TimeAxis(start=t0, stop=tn, step=dt)

    # Define source geometry (center of domain, just below surface)
    src = GaborSource(name='src', grid=model.grid, f0=0.01, time_range=time_range)
    src.coordinates.data[0, :] = np.array(model.domain_size) * .5
    src.coordinates.data[0, -1] = model.origin[-1] + 2 * spacing[-1]

    # Define receiver geometry (spread across x, lust below surface)
    rec = Receiver(name='nrec', grid=model.grid, time_range=time_range, npoint=nrec)
    rec.coordinates.data[:, 0] = np.linspace(0., model.domain_size[0], num=nrec)
    rec.coordinates.data[:, 1:] = src.coordinates.data[0, 1:]

    return AnisotropicWaveSolver(model, source=src, receiver=rec,
                                 space_order=space_order, dse=dse)


@pytest.fixture(scope="session")
def tti_nodse():
    operator = tti_operator(dse=None)
    rec, u, v, _ = operator.forward()
    return v, rec


def test_tti_rewrite_basic(tti_nodse):
    operator = tti_operator(dse='basic')
    rec, u, v, _ = operator.forward()

    assert np.allclose(tti_nodse[0].data, v.data, atol=10e-3)
    assert np.allclose(tti_nodse[1].data, rec.data, atol=10e-3)


def test_tti_rewrite_advanced(tti_nodse):
    operator = tti_operator(dse='advanced')
    rec, u, v, _ = operator.forward()

    assert np.allclose(tti_nodse[0].data, v.data, atol=10e-1)
    assert np.allclose(tti_nodse[1].data, rec.data, atol=10e-1)


def test_tti_rewrite_speculative(tti_nodse):
    operator = tti_operator(dse='speculative')
    rec, u, v, _ = operator.forward()

    assert np.allclose(tti_nodse[0].data, v.data, atol=10e-1)
    assert np.allclose(tti_nodse[1].data, rec.data, atol=10e-1)


def test_tti_rewrite_aggressive(tti_nodse):
    operator = tti_operator(dse='aggressive')
    rec, u, v, _ = operator.forward()

    assert np.allclose(tti_nodse[0].data, v.data, atol=10e-1)
    assert np.allclose(tti_nodse[1].data, rec.data, atol=10e-1)


@ruido(profiling='advanced')
@skipif_backend(['yask', 'ops'])
@pytest.mark.parametrize('kernel,space_order,expected', [
    ('shifted', 8, 355), ('shifted', 16, 622),
    ('centered', 8, 168), ('centered', 16, 300)
])
def test_tti_rewrite_aggressive_opcounts(kernel, space_order, expected):
    operator = tti_operator(dse='aggressive', space_order=space_order)
    _, _, _, summary = operator.forward(kernel=kernel, save=False)
    assert summary['section1'].ops == expected


# DSE manipulation


def test_scheduling_after_rewrite():
    """Tests loop scheduling after DSE-induced expression hoisting."""
    grid = Grid((10, 10))
    u1 = TimeFunction(name="u1", grid=grid, save=10, time_order=2)
    u2 = TimeFunction(name="u2", grid=grid, time_order=2)
    sf1 = SparseFunction(name='sf1', grid=grid, npoint=1, ntime=10)
    const = Function(name="const", grid=grid, space_order=2)

    # Deliberately inject into u1, rather than u1.forward, to create a WAR
    eqn1 = Eq(u1.forward, u1 + sin(const))
    eqn2 = sf1.inject(u1.forward, expr=sf1)
    eqn3 = Eq(u2.forward, u2 - u1.dt2 + sin(const))

    op = Operator([eqn1] + eqn2 + [eqn3])
    trees = retrieve_iteration_tree(op)

    # Check loop nest structure
    assert len(trees) == 4
    assert all(i.dim == j for i, j in zip(trees[0], grid.dimensions))  # time invariant
    assert trees[1][0].dim == trees[2][0].dim == trees[3][0].dim == grid.time_dim


@pytest.mark.parametrize('exprs,expected', [
    # simple
    (['Eq(ti1, 4.)', 'Eq(ti0, 3.)', 'Eq(tu, ti0 + ti1 + 5.)'],
     ['ti0[x, y, z] + ti1[x, y, z]']),
    # more ops
    (['Eq(ti1, 4.)', 'Eq(ti0, 3.)', 'Eq(t0, 0.2)', 'Eq(t1, t0 + 2.)',
      'Eq(tw, 2. + ti0*t1)', 'Eq(tu, (ti0*ti1*t0) + (ti1*tv) + (t1 + ti1)*tw)'],
     ['t1*ti0[x, y, z]', 't1 + ti1[x, y, z]', 't0*ti0[x, y, z]*ti1[x, y, z]']),
    # wrapped
    (['Eq(ti1, 4.)', 'Eq(ti0, 3.)', 'Eq(t0, 0.2)', 'Eq(t1, t0 + 2.)', 'Eq(tv, 2.4)',
      'Eq(tu, ((ti0*ti1*t0)*tv + (ti0*ti1*tv)*t1))'],
     ['t0*ti0[x, y, z]*ti1[x, y, z]', 't1*ti0[x, y, z]*ti1[x, y, z]']),
])
def test_xreplace_constrained_time_invariants(tu, tv, tw, ti0, ti1, t0, t1,
                                              exprs, expected):
    exprs = EVAL(exprs, tu, tv, tw, ti0, ti1, t0, t1)
    counter = generator()
    make = lambda: Scalar(name='r%d' % counter()).indexify()
    processed, found = xreplace_constrained(exprs, make,
                                            iq_timeinvariant(FlowGraph(exprs)),
                                            lambda i: estimate_cost(i) > 0)
    assert len(found) == len(expected)
    assert all(str(i.rhs) == j for i, j in zip(found, expected))


@pytest.mark.parametrize('exprs,expected', [
    # simple
    (['Eq(ti0, 3.)', 'Eq(tv, 2.4)', 'Eq(tu, tv + 5. + ti0)'],
     ['tv[t, x, y, z] + 5.0']),
    # more ops
    (['Eq(tv, 2.4)', 'Eq(tw, tv*2.3)', 'Eq(ti1, 4.)', 'Eq(ti0, 3. + ti1)',
      'Eq(tu, tv*tw*4.*ti0 + ti1*tv)'],
     ['4.0*tv[t, x, y, z]*tw[t, x, y, z]']),
    # wrapped
    (['Eq(tv, 2.4)', 'Eq(tw, tv*tw*2.3)', 'Eq(ti1, 4.)', 'Eq(ti0, 3. + ti1)',
      'Eq(tu, ((tv + 4.)*ti0*ti1 + (tv + tw)/3.)*ti1*t0)'],
     ['tv[t, x, y, z] + 4.0',
      '0.333333333333333*tv[t, x, y, z] + 0.333333333333333*tw[t, x, y, z]']),
])
def test_xreplace_constrained_time_varying(tu, tv, tw, ti0, ti1, t0, t1,
                                           exprs, expected):
    exprs = EVAL(exprs, tu, tv, tw, ti0, ti1, t0, t1)
    counter = generator()
    make = lambda: Scalar(name='r%d' % counter()).indexify()
    processed, found = xreplace_constrained(exprs, make,
                                            iq_timevarying(FlowGraph(exprs)),
                                            lambda i: estimate_cost(i) > 0)
    assert len(found) == len(expected)
    assert all(str(i.rhs) == j for i, j in zip(found, expected))


@pytest.mark.parametrize('exprs,expected', [
    # simple
    (['Eq(tu, (tv + tw + 5.)*(ti0 + ti1) + (t0 + t1)*(ti0 + ti1))'],
     ['ti0[x, y, z] + ti1[x, y, z]',
      'r0*(t0 + t1) + r0*(tv[t, x, y, z] + tw[t, x, y, z] + 5.0)']),
    # across expressions
    (['Eq(tu, tv*4 + tw*5 + tw*5*t0)', 'Eq(tv, tw*5)'],
     ['5*tw[t, x, y, z]', 'r0 + 5*t0*tw[t, x, y, z] + 4*tv[t, x, y, z]', 'r0']),
    # intersecting
    pytest.param(['Eq(tu, ti0*ti1 + ti0*ti1*t0 + ti0*ti1*t0*t1)'],
                 ['ti0*ti1', 'r0', 'r0*t0', 'r0*t0*t1'],
                 marks=pytest.mark.xfail),
])
def test_common_subexprs_elimination(tu, tv, tw, ti0, ti1, t0, t1, exprs, expected):
    counter = generator()
    make = lambda: Scalar(name='r%d' % counter()).indexify()
    processed = common_subexprs_elimination(EVAL(exprs, tu, tv, tw, ti0, ti1, t0, t1),
                                            make)
    assert len(processed) == len(expected)
    assert all(str(i.rhs) == j for i, j in zip(processed, expected))


@pytest.mark.parametrize('exprs,expected', [
    (['Eq(t0, 3.)', 'Eq(t1, 7.)', 'Eq(ti0, t0*3. + 2.)', 'Eq(ti1, t1 + t0 + 1.5)',
      'Eq(tv, (ti0 + ti1)*t0)', 'Eq(tw, (ti0 + ti1)*t1)',
      'Eq(tu, (tv + tw + 5.)*(ti0 + ti1) + (t0 + t1)*(ti0 + ti1))'],
     '{tu: {tu, tv, tw, ti0, ti1, t0, t1}, tv: {ti0, ti1, t0, tv},\
tw: {ti0, ti1, t1, tw}, ti0: {ti0, t0}, ti1: {ti1, t1, t0}, t0: {t0}, t1: {t1}}'),
])
def test_graph_trace(tu, tv, tw, ti0, ti1, t0, t1, exprs, expected):
    g = FlowGraph(EVAL(exprs, tu, tv, tw, ti0, ti1, t0, t1))
    mapper = eval(expected)
    for i in [tu, tv, tw, ti0, ti1, t0, t1]:
        assert set([j.lhs for j in g.trace(i)]) == mapper[i]


@pytest.mark.parametrize('exprs,expected', [
    # trivial
    (['Eq(t0, 1.)', 'Eq(t1, fa[x] + fb[x])'],
     '{t0: False, t1: False}'),
    # trivial
    (['Eq(t0, 1)', 'Eq(t1, fa[t0] + fb[x])'],
     '{t0: True, t1: False}'),
    # simple
    (['Eq(t0, 1)', 'Eq(t1, fa[t0*4 + 1] + fb[x])'],
     '{t0: True, t1: False}'),
    # two-steps
    (['Eq(t0, 1.)', 'Eq(t1, t0 + 4)', 'Eq(t2, fa[t1*4 + 1] + fb[x])'],
     '{t0: False, t1: True, t2: False}'),
    # indirect
    pytest.param(['Eq(t0, 1)', 'Eq(t1, fa[fb[t0]] + fb[x])'],
                 '{t0: True, t1: False}',
                 marks=pytest.mark.xfail),
])
def test_graph_isindex(fa, fb, fc, t0, t1, t2, exprs, expected):
    g = FlowGraph(EVAL(exprs, fa, fb, fc, t0, t1, t2))
    mapper = eval(expected)
    for k, v in mapper.items():
        assert g.is_index(k) == v


@pytest.mark.parametrize('expr,expected', [
    ('2*fa[x] + fb[x]', '2*fa[x] + fb[x]'),
    ('fa[x]**2', 'fa[x]*fa[x]'),
    ('fa[x]**2 + fb[x]**3', 'fa[x]*fa[x] + fb[x]*fb[x]*fb[x]'),
    ('3*fa[x]**4', '3*(fa[x]*fa[x]*fa[x]*fa[x])'),
    ('fa[x]**2', 'fa[x]*fa[x]'),
    ('1/(fa[x]**2)', '1/(fa[x]*fa[x])'),
    ('1/(fa[x] + fb[x])', '1/(fa[x] + fb[x])'),
    ('3*sin(fa[x])**2', '3*(sin(fa[x])*sin(fa[x]))'),
])
def test_pow_to_mul(fa, fb, expr, expected):
    assert str(pow_to_mul(eval(expr))) == expected


@pytest.mark.parametrize('exprs,expected', [
    # none (different distance)
    (['Eq(t0, fa[x] + fb[x])', 'Eq(t1, fa[x+1] + fb[x])'],
     {'fa[x] + fb[x]': None, 'fa[x+1] + fb[x]': None}),
    # none (different dimension)
    (['Eq(t0, fa[x] + fb[x])', 'Eq(t1, fa[x] + fb[y])'],
     {'fa[x] + fb[x]': None, 'fa[x] + fb[y]': None}),
    # none (different operation)
    (['Eq(t0, fa[x] + fb[x])', 'Eq(t1, fa[x] - fb[x])'],
     {'fa[x] + fb[x]': None, 'fa[x] - fb[x]': None}),
    # simple
    (['Eq(t0, fa[x] + fb[x])', 'Eq(t1, fa[x+1] + fb[x+1])', 'Eq(t2, fa[x-1] + fb[x-1])'],
     {'fa[x] + fb[x]': Stencil([(x, {-1, 0, 1})])}),
    # 2D simple
    (['Eq(t0, fc[x,y] + fd[x,y])', 'Eq(t1, fc[x+1,y+1] + fd[x+1,y+1])'],
     {'fc[x,y] + fd[x,y]': Stencil([(x, {0, 1}), (y, {0, 1})])}),
    # 2D with stride
    (['Eq(t0, fc[x,y] + fd[x+1,y+2])', 'Eq(t1, fc[x+1,y+1] + fd[x+2,y+3])'],
     {'fc[x,y] + fd[x+1,y+2]': Stencil([(x, {0, 1}), (y, {0, 1})])}),
    # complex (two 2D aliases with stride inducing relaxation)
    (['Eq(t0, fc[x,y] + fd[x+1,y+2])', 'Eq(t1, fc[x+1,y+1] + fd[x+2,y+3])',
      'Eq(t2, fc[x-2,y-2]*3. + fd[x+2,y+2])', 'Eq(t3, fc[x-4,y-4]*3. + fd[x,y])'],
     {'fc[x,y] + fd[x+1,y+2]': Stencil([(x, {-1, 0, 1}), (y, {-1, 0, 1})]),
      '3.*fc[x-3,y-3] + fd[x+1,y+1]': Stencil([(x, {-1, 0, 1}), (y, {-1, 0, 1})])}),
])
def test_collect_aliases(fa, fb, fc, fd, t0, t1, t2, t3, exprs, expected):
    scope = [fa, fb, fc, fd, t0, t1, t2, t3]
    mapper = dict([(EVAL(k, *scope), v) for k, v in expected.items()])
    _, aliases = collect(EVAL(exprs, *scope))
    for k, v in aliases.items():
        assert k in mapper
        assert (len(v.aliased) == 1 and mapper[k] is None) or v.anti_stencil == mapper[k]


@pytest.mark.parametrize('expr,expected', [
    ('Eq(t0, t1)', 0),
    ('Eq(t0, fa[x] + fb[x])', 1),
    ('Eq(t0, fa[x + 1] + fb[x - 1])', 1),
    ('Eq(t0, fa[fb[x+1]] + fa[x])', 1),
    ('Eq(t0, fa[fb[x+1]] + fc[x+2, y+1])', 1),
    ('Eq(t0, t1*t2)', 1),
    ('Eq(t0, 2.*t0*t1*t2)', 3),
    ('Eq(t0, cos(t1*t2))', 2),
    ('Eq(t0, 2.*t0*t1*t2 + t0*fa[x+1])', 5),
    ('Eq(t0, (2.*t0*t1*t2 + t0*fa[x+1])*3. - t0)', 7),
    ('[Eq(t0, (2.*t0*t1*t2 + t0*fa[x+1])*3. - t0), Eq(t0, cos(t1*t2))]', 9),
])
def test_estimate_cost(fa, fb, fc, t0, t1, t2, expr, expected):
    # Note: integer arithmetic isn't counted
    assert estimate_cost(EVAL(expr, fa, fb, fc, t0, t1, t2)) == expected


@skipif_yask
@pytest.mark.parametrize('exprs,exp_u,exp_v', [
    (['Eq(s, 0)', 'Eq(s, s + 4)', 'Eq(u, s)'], 4, 0),
    (['Eq(s, 0)', 'Eq(s, s + s + 4)', 'Eq(s, s + 4)', 'Eq(u, s)'], 8, 0),
    (['Eq(s, 0)', 'Inc(s, 4)', 'Eq(u, s)'], 4, 0),
    (['Eq(s, 0)', 'Inc(s, 4)', 'Eq(v, s)', 'Eq(u, s)'], 4, 4),
    (['Eq(s, 0)', 'Inc(s, 4)', 'Eq(v, s)', 'Eq(s, s + 4)', 'Eq(u, s)'], 8, 4),
    (['Eq(s, 0)', 'Inc(s, 4)', 'Eq(v, s)', 'Inc(s, 4)', 'Eq(u, s)'], 8, 4),
    (['Eq(u, 0)', 'Inc(u, 4)', 'Eq(v, u)', 'Inc(u, 4)'], 8, 4),
    (['Eq(u, 1)', 'Eq(v, 4)', 'Inc(u, v)', 'Inc(v, u)'], 5, 9),
])
def test_makeit_ssa(exprs, exp_u, exp_v):
    """
    A test building Operators with non-trivial sequences of input expressions
    that push hard on the `makeit_ssa` utility function.
    """
    grid = Grid(shape=(4, 4))
    u = Function(name='u', grid=grid)  # noqa
    v = Function(name='v', grid=grid)  # noqa
    s = Scalar(name='s')  # noqa

    # List comprehension would need explicit locals/globals mappings to eval
    for i, e in enumerate(list(exprs)):
        exprs[i] = eval(e)

    op = Operator(exprs)
    op.apply()

    assert np.all(u.data == exp_u)
    assert np.all(v.data == exp_v)<|MERGE_RESOLUTION|>--- conflicted
+++ resolved
@@ -4,12 +4,8 @@
 import pytest
 from conftest import x, y, z, skipif_backend  # noqa
 
-<<<<<<< HEAD
-from devito import Eq, Constant, Function, TimeFunction, SparseFunction, Grid, Operator, ruido, configuration  # noqa
-=======
 from devito import (Eq, Inc, Constant, Function, TimeFunction, SparseFunction,  # noqa
                     Grid, Operator, ruido)
->>>>>>> 2cfe9611
 from devito.ir import Stencil, FlowGraph, retrieve_iteration_tree
 from devito.dse import common_subexprs_elimination, collect
 from devito.symbolics import (xreplace_constrained, iq_timeinvariant, iq_timevarying,

--- conflicted
+++ resolved
@@ -1,4 +1,3 @@
-<<<<<<< HEAD
 from sympy import Eq, solve, Symbol
 
 from devito import Operator, Forward, Backward, DenseData, TimeData, time, t
@@ -53,35 +52,6 @@
     # return the Stencil with H replaced by its symbolic expression
 
     return [Eq(next, eq_time.subs({H: lap}))]
-=======
-from sympy import solve, Symbol
-
-from devito import Eq, Operator, Forward, Backward, Function, TimeFunction, time, t
-from devito.logger import error
-from examples.seismic import PointSource, Receiver
->>>>>>> d5c35719
-
-
-def laplacian(field, time_order, m, s):
-    """
-    Spacial discretization for the isotropic acoustic wave equation. For a 4th
-    order in time formulation, the 4th order time derivative is replaced by a
-    double laplacian:
-    H = (laplacian + s**2/12 laplacian(1/m*laplacian))
-    :param field: Symbolic TimeFunction object, solution to be computed
-    :param time_order: time order
-    :param m: square slowness
-    :param s: symbol for the time-step
-    :return: H
-    """
-    if time_order == 2:
-        biharmonic = 0
-    elif time_order == 4:
-        biharmonic = field.laplace2(1/m)
-    else:
-        error("Unsupported time order %d, order has to be 2 or 4" %
-              time_order)
-    return field.laplace + s**2/12 * biharmonic
 
 
 def iso_stencil(field, time_order, m, s, damp, **kwargs):
@@ -129,15 +99,9 @@
     m = model.m
 
     # Create symbols for forward wavefield, source and receivers
-<<<<<<< HEAD
-    u = TimeData(name='u', shape=model.shape_domain, time_dim=source.nt,
-                 time_order=2, space_order=space_order, save=save,
-                 dtype=model.dtype)
-=======
     u = TimeFunction(name='u', grid=model.grid,
                      save=save, time_dim=source.nt if save else None,
                      time_order=2, space_order=space_order)
->>>>>>> d5c35719
     src = PointSource(name='src', ntime=source.nt, ndim=source.ndim,
                       npoint=source.npoint)
     rec = Receiver(name='rec', ntime=receiver.nt, ndim=receiver.ndim,
@@ -147,14 +111,7 @@
     # Get computational time-step value
     dt = model.critical_dt * (1.73 if time_order == 4 else 1.0)
 
-<<<<<<< HEAD
-    # Get computational time-step value
-    dt = model.critical_dt * (1.73 if time_order == 4 else 1.0)
-    eqn = iso_stencil(u, time_order, m, s)
-=======
     eqn = iso_stencil(u, time_order, m, s, damp)
-
->>>>>>> d5c35719
     # Construct expression to inject source values
     # Note that src and field terms have differing time indices:
     #   src[time, ...] - always accesses the "unrolled" time index
@@ -165,11 +122,8 @@
     # Create interpolation expression for receivers
     rec_term = rec.interpolate(expr=u, offset=model.nbpml)
 
-<<<<<<< HEAD
     BC = ABC(model, u, m)
     eq_abc = BC.abc
-=======
->>>>>>> d5c35719
     subs = dict([(t.spacing, dt)] + [(time.spacing, dt)] +
                 [(i.spacing, model.spacing[j]) for i, j
                  in zip(u.indices[1:], range(len(model.shape)))])
@@ -191,14 +145,9 @@
     """
     m = model.m
 
-<<<<<<< HEAD
-    v = TimeData(name='v', shape=model.shape_domain, save=False,
-                 time_order=2, space_order=space_order,
-                 dtype=model.dtype)
-=======
     v = TimeFunction(name='v', grid=model.grid, save=False,
                      time_order=2, space_order=space_order)
->>>>>>> d5c35719
+
     srca = PointSource(name='srca', ntime=source.nt, ndim=source.ndim,
                        npoint=source.npoint)
     rec = Receiver(name='rec', ntime=receiver.nt, ndim=receiver.ndim,
@@ -208,13 +157,7 @@
     # Get computational time-step value
     dt = model.critical_dt * (1.73 if time_order == 4 else 1.0)
 
-<<<<<<< HEAD
-    # Get computational time-step value
-    dt = model.critical_dt * (1.73 if time_order == 4 else 1.0)
-    eqn = iso_stencil(v, time_order, m, s, forward=False)
-=======
     eqn = iso_stencil(v, time_order, m, s, damp, forward=False)
->>>>>>> d5c35719
 
     # Construct expression to inject receiver values
     receivers = rec.inject(field=v.backward, offset=model.nbpml,
@@ -229,12 +172,7 @@
     subs = dict([(t.spacing, dt)] + [(time.spacing, dt)] +
                 [(i.spacing, model.spacing[j]) for i, j
                  in zip(v.indices[1:], range(len(model.shape)))])
-<<<<<<< HEAD
-
     return Operator(eqn + eq_abc + receivers + source_a,
-=======
-    return Operator(eqn + receivers + source_a,
->>>>>>> d5c35719
                     subs=subs,
                     time_axis=Backward, name='Adjoint', **kwargs)
 
@@ -252,22 +190,11 @@
     m = model.m
 
     # Gradient symbol and wavefield symbols
-<<<<<<< HEAD
-    grad = DenseData(name='grad', shape=model.shape_domain,
-                     dtype=model.dtype)
-    u = TimeData(name='u', shape=model.shape_domain, save=True,
-                 time_dim=source.nt, time_order=2,
-                 space_order=space_order, dtype=model.dtype)
-    v = TimeData(name='v', shape=model.shape_domain, save=False,
-                 time_order=2, space_order=space_order,
-                 dtype=model.dtype)
-=======
     grad = Function(name='grad', grid=model.grid)
     u = TimeFunction(name='u', grid=model.grid, save=True, time_dim=source.nt,
                      time_order=2, space_order=space_order)
     v = TimeFunction(name='v', grid=model.grid, save=False,
                      time_order=2, space_order=space_order)
->>>>>>> d5c35719
     rec = Receiver(name='rec', ntime=receiver.nt, ndim=receiver.ndim,
                    npoint=receiver.npoint)
 
@@ -277,18 +204,11 @@
 
     eqn = iso_stencil(v, time_order, m, s, damp, forward=False)
 
-<<<<<<< HEAD
-    # Get computational time-step value
-    dt = model.critical_dt * (1.73 if time_order == 4 else 1.0)
-    eqn = iso_stencil(v, time_order, m, s, forward=False)
-    gradient_update = Eq(grad, grad - u.dt2 * v)
-=======
     if time_order == 2:
         gradient_update = Eq(grad, grad - u.dt2 * v)
     else:
         gradient_update = Eq(grad, grad - (u.dt2 +
                                            s**2 / 12.0 * u.laplace2(m**(-2))) * v)
->>>>>>> d5c35719
 
     # Add expression for receiver injection
     receivers = rec.inject(field=v.backward, offset=model.nbpml,
@@ -300,15 +220,9 @@
     subs = dict([(t.spacing, dt)] + [(time.spacing, dt)] +
                 [(i.spacing, model.spacing[j]) for i, j
                  in zip(v.indices[1:], range(len(model.shape)))])
-<<<<<<< HEAD
 
     return Operator(eqn + receivers + eq_abc + [gradient_update],
-                    subs=subs, dse='aggressive',
-=======
-    return Operator(eqn + receivers + [gradient_update],
-                    subs=subs,
->>>>>>> d5c35719
-                    time_axis=Backward, name='Gradient', **kwargs)
+                    subs=subs, time_axis=Backward, name='Gradient', **kwargs)
 
 
 def BornOperator(model, source, receiver, time_order=2, space_order=4, **kwargs):
@@ -330,23 +244,6 @@
                    npoint=receiver.npoint)
 
     # Create wavefields and a dm field
-<<<<<<< HEAD
-    u = TimeData(name="u", shape=model.shape_domain, save=False,
-                 time_order=2, space_order=space_order,
-                 dtype=model.dtype)
-    U = TimeData(name="U", shape=model.shape_domain, save=False,
-                 time_order=2, space_order=space_order,
-                 dtype=model.dtype)
-    dm = DenseData(name="dm", shape=model.shape_domain,
-                   dtype=model.dtype)
-
-    s = t.spacing
-
-    # Get computational time-step value
-    dt = model.critical_dt * (1.73 if time_order == 4 else 1.0)
-    eqnu = iso_stencil(u, time_order, m, s)
-    eqnU = iso_stencil(U, time_order, m, s, q=-dm*u.dt2)
-=======
     u = TimeFunction(name="u", grid=model.grid, save=False,
                      time_order=2, space_order=space_order)
     U = TimeFunction(name="U", grid=model.grid, save=False,
@@ -359,7 +256,6 @@
 
     eqn1 = iso_stencil(u, time_order, m, s, damp)
     eqn2 = iso_stencil(U, time_order, m, s, damp, q=-dm*u.dt2)
->>>>>>> d5c35719
 
     # Add source term expression for u
     source = src.inject(field=u.forward, offset=model.nbpml,
@@ -377,10 +273,5 @@
     subs = dict([(t.spacing, dt)] + [(time.spacing, dt)] +
                 [(i.spacing, model.spacing[j]) for i, j
                  in zip(u.indices[1:], range(len(model.shape)))])
-<<<<<<< HEAD
-    return Operator(eqnu + eq_abcu + source + eqnU + eq_abcU + receivers,
-=======
-    return Operator(eqn1 + source + eqn2 + receivers,
->>>>>>> d5c35719
-                    subs=subs,
-                    time_axis=Forward, name='Born', **kwargs)+    return Operator(eqn1 + eq_abcu + source + eqn2 + eq_abcU + receivers,
+                    subs=subs, time_axis=Forward, name='Born', **kwargs)